import copy

import matplotlib.pyplot as plt
import numpy as np
import pandas as pd

from statsmodels.iolib.summary import Summary
from statsmodels.iolib.table import SimpleTable

from linearmodel import stats, model as saidmodel


class HierarchicalModel:
    """Class combines mulitple surrogate models and uses the best among
    them to generate predicitons.

<<<<<<< HEAD
    Examples
    --------
    Given DataManagers containg constituent (con_data) and surrogates (sur_data),
    and columns: 'SSC', 'Turb', 'Discharge', initialize a HierarchicalModel as follows.

    >>> model_list = [
        ['SSC', ['log(Turb)', 'log(Discharge']],
        ['SSC', ['log(Turb)']]

    >>> model = HierarchicalModl(con_data, sur_data,
                                 model_list=model_list)

    >>> model.summary()

    TODO
    ----
    -model skill is currently assessed by r^2. Include alternative metrics
    like tightest prediction interval.
    -improve interface with linearmodel to a avoid reliance on
    private methods.

=======
    TODO:
        -model skill is currently assessed by r^2. An alternative approach is
        to rank models by tightest prediction interval.
>>>>>>> 8f199850
    """

    def __init__(self, constituent_data, surrogate_data, model_list,
                 min_samples=10, max_extrapolation=0.1, match_time=30,
                 p_thres=0.05):
<<<<<<< HEAD
        """ Initialize a HierarchicalModel
=======
        """
>>>>>>> 8f199850

        :param constituent_data:
        :type constituent_data: DataManager
        :param surrogate_data:
        :type surrogate_data: DataManger
        :param model_list:
        """
        self._constituent_data = copy.deepcopy(constituent_data)
        self._surrogate_data = copy.deepcopy(surrogate_data)
        self._model_list = model_list

        self.match_time=match_time
        self.max_extrapolation= max_extrapolation
        self.min_samples = min_samples
        self.p_thres = p_thres



        self._create_models()


    def _create_models(self):
<<<<<<< HEAD
        """Populate a HierarchicalModel with SurrogateRatingModel objects.

        Called by __init__.

=======
        """Populate with SurrogateRatingModel objects

        Populates the HierarchicalModel with SurrogateRatingModels
>>>>>>> 8f199850
        """

        self._set_variables_and_transforms()
        #specify (n) the number of models managed within the instance
        n = len(self._model_list)
        self._models = [None for i in range(n)]

        #initialize arrays to store p values, nobs and rsquared of each model
        self._pvalues = np.zeros(n)
        self._nobs = np.zeros(n)
        self._rsquared = np.zeros(n)

        for i in range(n):
            #FIXME try to fix this by taking a the set of surrogate_variables
            surrogate_set = list(set(self._surrogates[i])) #removes duplicates
            self._models[i] = SurrogateRatingModel(self._constituent_data,
                                                   self._surrogate_data,
                                                   constituent_variable = self._constituent,
                                                   surrogate_variables = surrogate_set,
                                                   match_method = 'nearest',
                                                   #should set match in init
                                                   match_time = self.match_time)

            for surrogate in surrogate_set:
                #ceate an index of each occurance of the surrogate
                surrogate_transforms = [self._surrogate_transforms[i][j] for j,v in enumerate(self._surrogates[i]) if v == surrogate]
                #set the surrogate transforms based on the surrogate index
                self._models[i].set_surrogate_transform(surrogate_transforms, surrogate_variable=surrogate)

            #set transforms for each surrogate
            #for surrogate in self._surrogates[i]:
            #    self._models[i].set_surrogate_transform(self._surrogate_transforms[i], surrogate_variable=surrogate)

            self._models[i].set_constituent_transform(self._constituent_transforms[i])

            #FIXME depends on private methods
            res = self._models[i]._model._model.fit()
            self._pvalues[i] = res.f_pvalue
            self._rsquared[i] = res.rsquared_adj
            self._nobs[i] = res.nobs
            #TODO check transforms


    def _plot_model_time_series(self, ax, color='blue'):
        """Plots the time series predicted by the HierarchicalModel

        :param ax:
        :return:
        """
        #get all predicted data
        prediction = self.get_prediction()

        #plot mean response
        ax.plot(prediction.index,
                prediction[self._constituent].as_matrix(),
                color=color, linestyle='None',
                marker='.', markersize=5,
                label='Predicted ' + self._constituent)

        #lower prediction interval
        lower_interval_name = self._constituent + '_L90.0'

        #upper prediction interval
        upper_interval_name = self._constituent + '_U90.0'

        ax.fill_between(prediction.index,
                        prediction[lower_interval_name].as_matrix(),
                        prediction[upper_interval_name].as_matrix(),
                        facecolor='gray', edgecolor='gray', alpha=0.5, label='90% Prediction interval')


    def _set_variables_and_transforms(self):
        """Parses surrogates, constituent, and their transforms.

        This function is a part of HierarchicalModel's init.
        """
        self._constituent = None
        self._constituent_transforms = []

        self._surrogates = []
        self._surrogate_transforms = []

        temp_constituents = []

        for constituent, surrogates in self._model_list:

            constituent_transform, raw_constituent = saidmodel.find_raw_variable(constituent)
            temp_constituents.append(raw_constituent)
            self._constituent_transforms.append(constituent_transform)

            # make temporary list to store surrogates before appending them
            sur_temp = []
            sur_trans_temp = []
            for surrogate in surrogates:
                surrogate_transform, raw_surrogate = saidmodel.find_raw_variable(surrogate)
                sur_temp.append(raw_surrogate)
                sur_trans_temp.append(surrogate_transform)

            self._surrogates.append(sur_temp)
            self._surrogate_transforms.append(sur_trans_temp)

        # check that there is one and only one constituent

        temp_constituents =  list(set(temp_constituents))

        if len(temp_constituents) != 1:
            raise Exception('Only one raw constituent allowed')

        self._constituent = temp_constituents[0]


    def get_prediction(self, explanatory_data=None):
        """Use the HierarchicalModel to make a prediction based on explanatory_data.

<<<<<<< HEAD
        If no explanatory data is given, the prediction is based on the data uses to initialize
=======
        If no explantory data is give, the prediction is based on the data uses to initialize
>>>>>>> 8f199850
        the HierarchicalModel

        :param explanatory_data:
        :return:
        """
        #rank models by r2, starting with the lowest (worst)
        model_ranks = self._rsquared.argsort()

        for i in model_ranks:
            #skip models that aren't robust
            #TODO replace hard nobs thresh with thres * (surrogatecount + 1)
            if self._nobs[i] < 10 or self._pvalues[i] > self.p_thres:
                continue

            elif type(explanatory_data) is type(None):
                explanatory_data = self._models[i]._surrogate_data

            prediction = self._models[i]._model.predict_response_variable(
                explanatory_data = explanatory_data,
                raw_response=True,
<<<<<<< HEAD
                bias_correction=True,
=======
                bias_correction=True
>>>>>>> 8f199850
                prediction_interval=True)

            try:
                hierarchical_prediction = hierarchical_prediction.update(prediction)

            except NameError:
                hierarchical_prediction = prediction

        return prediction


    def plot(self, plot_type='time series', ax=None, **kwargs):
        """Plots a HierarchicalModel

        :param plot_type:
        :param ax:
        :return:
        """

        # create an axis if one isn't passed
        if ax is None:
            fig = plt.figure()
            ax = fig.add_subplot(111)

        if plot_type == 'time series':
            self._plot_model_time_series(ax)
            #check if 

        else:
            #TODO: implement other plotting functions for HierarchicalModel
           raise ValueError("plot type not recognized or implemented")

        return ax


<<<<<<< HEAD
    def get_model_summaries(self):
        """Creates a table of summary stats describing each submodel
        """

        for model in self._models:
            model.get_model_summary()


    def get_model_reports(self):
        """Generates a model report for each individual model.

        WARNING: This may generate a lot of text.
        """
        for model in self._models:
            model.get_model_dataset()

    def summary(self):
        """Generates a summary table with basic statistics for each submodel.

        TODO: immprove interface with linearmodel, so that this doesn't rely on
        private methods.
        """
        summary = Summary()
        headers = ['Model form', 'Observations', 'Adjusted r^2',
                   'P value']
        table_data = []
        # for each model
        for model in self._models:
            row = []
            # populate row with model statistics
            res = model._model._model.fit()
            row.append(model._model.get_model_formula())
            row.append( round(res.nobs) )
            row.append( round(res.rsquared_adj, 2))
            row.append( format(res.f_pvalue, '.1E'))
            # append the row to the data
            table_data.append(row)

        # create table with data and headers:w
        table = SimpleTable(data=table_data, headers=headers)
        # add table to summary
        summary.tables.append(table)

        return summary
=======
    def summarize(self):
        """Creates a table of summary stats describing each submodel
        """
        pass
>>>>>>> 8f199850


class SurrogateRatingModel:

    def __init__(self, constituent_data, surrogate_data, **kwargs):
        """

        :param constituent_data: 
        :type constituent_data: DataManager
        :param surrogate_data: 
        :type surrogate_data: DataManager
        """

        self._constituent_data = copy.deepcopy(constituent_data)
        self._surrogate_data = copy.deepcopy(surrogate_data)

        surrogate_variables = self._surrogate_data.get_variable_names()
        constituent_variables = self._constituent_data.get_variable_names()

        self._surrogate_variables = kwargs.pop('surrogate_variables', [surrogate_variables[0]])
        self._constituent_variable = kwargs.pop('constituent_variable', constituent_variables[0])

        self._surrogate_transform = dict(zip(surrogate_variables, [(None,)]*len(surrogate_variables)))
        self._constituent_transform = dict(zip(constituent_variables, [None]*len(constituent_variables)))

        match_method = kwargs.pop('match_method', 'nearest')
        self._match_method = dict(zip(surrogate_variables, [match_method]*len(surrogate_variables)))

        match_time = kwargs.pop('match_time', 0)
        self._match_time = dict(zip(surrogate_variables, [match_time]*len(surrogate_variables)))

        self._excluded_observations = pd.DatetimeIndex([])

        self._model = self._create_model()

    def _create_model(self):
        """
        
        :return: 
        """

        model_data = self._get_model_data()

        # get the name of the response variable to use in a model
        constituent_variable_transform = self.get_constituent_transform()
        response_variable = saidmodel.LinearModel.get_variable_transform_name(self._constituent_variable,
                                                                              constituent_variable_transform)

        # if more than one surrogate variable, create a multiple linear regression model
        if len(self._surrogate_variables) > 1:

            explanatory_variables = []

            # get the names of the
            for variable in self._surrogate_variables:
                variable_transform = self._surrogate_transform[variable][0]
                transformed_variable = saidmodel.LinearModel.get_variable_transform_name(variable, variable_transform)
                explanatory_variables.append(transformed_variable)
            model = saidmodel.MultipleOLSModel(model_data,
                                               response_variable=response_variable,
                                               explanatory_variables=explanatory_variables)

        # otherwise, create a complex simple or complex linear model, depending on the amount of surrogate variable
        # transformations
        else:

            surrogate_variable = self._surrogate_variables[0]
            surrogate_variable_transform = self._surrogate_transform[surrogate_variable]

            # if more than one transform, create a complex linear model
            if len(surrogate_variable_transform) > 1:
                model = saidmodel.ComplexOLSModel(model_data,
                                                  response_variable=response_variable,
                                                  explanatory_variable=surrogate_variable)
                for transform in surrogate_variable_transform:
                    model.add_explanatory_var_transform(transform)

            # otherwise, create a simple linear model
            else:
                explanatory_variable = \
                    saidmodel.LinearModel.get_variable_transform_name(surrogate_variable,
                                                                      surrogate_variable_transform[0])
                model = saidmodel.SimpleOLSModel(model_data,
                                                 response_variable=response_variable,
                                                 explanatory_variable=explanatory_variable)

        model.exclude_observation(self._excluded_observations)

        return model

    def _get_model_data(self):
        """
        
        :return: 
        """

        model_data = copy.deepcopy(self._constituent_data)

        for variable in self._surrogate_variables:
            if variable in model_data.get_variable_names():
                continue
            time_window_width = self._match_time[variable]
            match_method = self._match_method[variable]
            model_data = model_data.match_data(self._surrogate_data, variable, time_window_width, match_method)

        return model_data

    def _plot_constituent_time_series(self, ax):
        """

        :param ax:
        :return:
        """

        model_dataset = self._model.get_model_dataset()

        constituent_variable_series = model_dataset[self._constituent_variable]

        missing_observation_index = model_dataset['Missing']
        excluded_observation_index = model_dataset['Excluded']
        included_observation_index = ~(missing_observation_index | excluded_observation_index)

        if excluded_observation_index.any():
            ax.plot(constituent_variable_series.index[excluded_observation_index],
                    constituent_variable_series[excluded_observation_index].as_matrix(),
                    marker='s', color='red', linestyle='None', label='Observations excluded from model')
        if missing_observation_index.any():
            ax.plot(constituent_variable_series.index[missing_observation_index],
                    constituent_variable_series[missing_observation_index].as_matrix(),
                    marker='d', color='black', linestyle='None', label='Observations missing from model')
        if included_observation_index.any():
            ax.plot(constituent_variable_series.index[included_observation_index],
                    constituent_variable_series[included_observation_index].as_matrix(),
                    marker='o', markerfacecolor='yellow', markeredgecolor='black',
                    linestyle='None', label='Observations included in model')

    def _plot_model_time_series(self, ax):
        """

        :return:
        """

        # plot the predicted time series
        self._plot_predicted_time_series(ax)
        self._plot_constituent_time_series(ax)

        # set the y scale to logarithmic if the response variable is log transformed
        constituent_transform = self.get_constituent_transform()
        if (constituent_transform is 'log') or (constituent_transform is 'log10'):
            ax.set_yscale('log')

        ax.set_ylabel(self._constituent_variable)
        ax.legend(loc='best', numpoints=1)

    def _plot_predicted_time_series(self, ax):
        """

        :param ax:
        :return:
        """

        # get predicted data to plot
        predicted_data = self._model.predict_response_variable(
            explanatory_data=self._surrogate_data, raw_response=True, bias_correction=True, prediction_interval=True)

        # mean response
        ax.plot(predicted_data.index, predicted_data[self._constituent_variable].as_matrix(), color='blue',
                linestyle='None', marker='.', markersize=5,
                label='Predicted ' + self._constituent_variable)

        # lower prediction interval
        lower_interval_name = self._constituent_variable + '_L90.0'

        # upper prediction interval
        upper_interval_name = self._constituent_variable + '_U90.0'

        ax.fill_between(predicted_data.index,
                        predicted_data[lower_interval_name].as_matrix(),
                        predicted_data[upper_interval_name].as_matrix(),
                        facecolor='gray', edgecolor='gray', alpha=0.5, label='90% Prediction interval')

    def _plot_observation_quantile(self, surrogate_variable_name, ax):
        """

        :param surrogate_variable_name:
        :param ax:
        :return:
        """

        # get the surrogate variable plotting positions
        surrogate_variable = self._surrogate_data.get_variable(surrogate_variable_name)
        surrogate_variable = surrogate_variable.dropna()
        surrogate_variable = np.squeeze(surrogate_variable)
        surrogate_pp = stats.calc_plotting_position(surrogate_variable, a=0)

        # plot the surrogate plotting positions
        ax.plot(surrogate_variable, surrogate_pp, marker='.', markersize=5,
                linestyle='None', label='Surrogate observation')

        # find the information to plot model observations dates included in the model
        model_dataset = self._model.get_model_dataset()
        missing_or_excluded_index = model_dataset['Missing'] | model_dataset['Excluded']
        included_dates = model_dataset.index[~missing_or_excluded_index]

        # find the surrogate values (and plotting position) closest-in-time to model observations
        model_obs_surrogate_value = np.empty(included_dates.shape)
        model_obs_pp = np.empty(included_dates.shape)
        for i in range(len(included_dates)):

            # find the minimum absolute time difference
            abs_time_diff = np.abs(included_dates[i] - surrogate_variable.index)
            min_abs_time_diff = np.min(abs_time_diff)

            # get the closest observation index
            closest_obs_index = abs_time_diff == min_abs_time_diff

            # set the surrogate value and plotting position to the earliest occurrence
            model_obs_surrogate_value[i] = surrogate_variable.ix[closest_obs_index][0]
            model_obs_pp[i] = surrogate_pp[closest_obs_index][0]

        # plot model observation occurrences
        ax.plot(model_obs_surrogate_value, model_obs_pp,
                marker='o', markerfacecolor='yellow', markeredgecolor='black',
                linestyle='None', label='Model observation')

        ax.set_xlabel(surrogate_variable_name)
        ax.set_ylabel('Cumulative frequency')

        ax.legend(loc='best', numpoints=1)

    def add_surrogate_transform(self, surrogate_variable, surrogate_transform):
        """

        :param surrogate_variable:
        :param surrogate_transform: 
        :return: 
        """

        saidmodel.LinearModel.check_transform(surrogate_transform)

        surrogate_variables = self._surrogate_data.get_variable_names()
        if surrogate_variable not in surrogate_variables:
            raise ValueError("Invalid surrogate variable name: {}".format(surrogate_variable))

        self._surrogate_transform[surrogate_variable] = self._surrogate_transform[surrogate_variable] \
                                                        + (surrogate_transform,)

        if surrogate_variable in self._surrogate_variables:
            self._model = self._create_model()

    def exclude_observations(self, observations):
        """

        :param observations: 
        :return: 
        """

        self._excluded_observations = observations
        self._model = self._create_model()

    def get_constituent_transform(self):
        """ Returns the current transform of the constituent variable

        :return: 
        """

        return self._constituent_transform[self._constituent_variable]

    def get_constituent_variable(self):
        """

        :return: 
        """

        return self._constituent_variable

    def get_constituent_variable_names(self):
        """
        
        :return: 
        """

        return self._constituent_data.get_variable_names()

    def get_explanatory_variables(self):

        return self._model.get_explanatory_variables()

    def get_response_variable(self):

        return self._model.get_response_variable()

    def get_surrogate_transform(self):
        """Returns a dictionary containing the surrogate variables and the transforms

        :return: 
        """

        return {var: self._surrogate_transform[var] for var in self._surrogate_variables}

    def get_surrogate_variable_names(self):
        """
        
        :return: 
        """

        return self._surrogate_data.get_variable_names()

    def get_surrogate_variables(self):
        """

        :return: 
        """

        return copy.deepcopy(self._surrogate_variables)

    def get_model_dataset(self):
        """

        :return:
        """
        return self._model.get_model_dataset()

    def get_model_report(self):
        """

        :return: 
        """

        return self._model.get_model_report()

    def plot(self, plot_type='model_scatter', ax=None, **kwargs):
        """

        :param plot_type:
        :param ax:
        :return:
        """

        # create an axis if one isn't passed
        if ax is None:
            fig = plt.figure()
            ax = fig.add_subplot(111)

        if plot_type == 'time series':
            self._plot_model_time_series(ax)
        elif plot_type == 'quantile':
            # TODO: figure out how combinations of kwargs can be enforced
            surrogate_variable = kwargs.pop('surrogate_variable', self._surrogate_variables[0])
            self._plot_observation_quantile(surrogate_variable, ax)
        else:
            self._model.plot(plot_type, ax)

        return ax

    def set_constituent_transform(self, constituent_transform):
        """

        :param constituent_transform: 
        :return: 
        """

        saidmodel.LinearModel.check_transform(constituent_transform)
        self._constituent_transform[self._constituent_variable] = constituent_transform
        self._model = self._create_model()

    def set_constituent_variable(self, constituent_variable):
        """
        
        :param constituent_variable: 
        :return: 
        """

        constituent_variable_names = self.get_constituent_variable_names()
        if constituent_variable not in constituent_variable_names:
            raise ValueError("Invalid constituent variable name: {}".format(constituent_variable))

        self._constituent_variable = constituent_variable

        self._model = self._create_model()

    def set_observation_match_method(self, method, time):
        """

        :param method: 
        :param time: 
        :return: 
        """

        if method not in ['nearest', 'mean']:
            raise ValueError("Invalid match method: {}".format(method))

        if time < 0:
            raise ValueError("time must be greater than or equal to zero.")

        match_method = dict(zip(self._surrogate_variables, [method]*len(self._surrogate_variables)))
        match_time = dict(zip(self._surrogate_variables, [time]*len(self._surrogate_variables)))

        self._match_method.update(match_method)
        self._match_time.update(match_time)

        self._model = self._create_model()

    def set_surrogate_transform(self, surrogate_transforms, surrogate_variable=None):
        """Set the surrogate transforms.

        :param surrogate_transforms: array-like
        :param surrogate_variable: string, optional
        :return:
        """

        for transform in surrogate_transforms:
            saidmodel.LinearModel.check_transform(transform)
        if surrogate_variable is None:
            surrogate_variable = self.get_surrogate_variables()[0]
        elif surrogate_variable not in self._surrogate_data.get_variable_names():
            raise ValueError("Invalid variable name: {}".format(surrogate_variable))

        self._surrogate_transform[surrogate_variable] = surrogate_transforms
        self._model = self._create_model()

    def set_surrogate_variables(self, surrogate_variables):
        """
        
        :param surrogate_variables: 
        :return: 
        """

        for variable in surrogate_variables:
            if variable not in self._surrogate_data.get_variable_names():
                raise ValueError("Invalid variable name: {}".format(variable))

        self._surrogate_variables = copy.deepcopy(list(surrogate_variables))
        self._model = self._create_model()<|MERGE_RESOLUTION|>--- conflicted
+++ resolved
@@ -14,7 +14,6 @@
     """Class combines mulitple surrogate models and uses the best among
     them to generate predicitons.
 
-<<<<<<< HEAD
     Examples
     --------
     Given DataManagers containg constituent (con_data) and surrogates (sur_data),
@@ -36,21 +35,13 @@
     -improve interface with linearmodel to a avoid reliance on
     private methods.
 
-=======
-    TODO:
-        -model skill is currently assessed by r^2. An alternative approach is
-        to rank models by tightest prediction interval.
->>>>>>> 8f199850
-    """
+   """
 
     def __init__(self, constituent_data, surrogate_data, model_list,
                  min_samples=10, max_extrapolation=0.1, match_time=30,
                  p_thres=0.05):
-<<<<<<< HEAD
         """ Initialize a HierarchicalModel
-=======
-        """
->>>>>>> 8f199850
+
 
         :param constituent_data:
         :type constituent_data: DataManager
@@ -73,16 +64,10 @@
 
 
     def _create_models(self):
-<<<<<<< HEAD
         """Populate a HierarchicalModel with SurrogateRatingModel objects.
 
         Called by __init__.
 
-=======
-        """Populate with SurrogateRatingModel objects
-
-        Populates the HierarchicalModel with SurrogateRatingModels
->>>>>>> 8f199850
         """
 
         self._set_variables_and_transforms()
@@ -197,11 +182,7 @@
     def get_prediction(self, explanatory_data=None):
         """Use the HierarchicalModel to make a prediction based on explanatory_data.
 
-<<<<<<< HEAD
         If no explanatory data is given, the prediction is based on the data uses to initialize
-=======
-        If no explantory data is give, the prediction is based on the data uses to initialize
->>>>>>> 8f199850
         the HierarchicalModel
 
         :param explanatory_data:
@@ -222,11 +203,7 @@
             prediction = self._models[i]._model.predict_response_variable(
                 explanatory_data = explanatory_data,
                 raw_response=True,
-<<<<<<< HEAD
                 bias_correction=True,
-=======
-                bias_correction=True
->>>>>>> 8f199850
                 prediction_interval=True)
 
             try:
@@ -262,7 +239,6 @@
         return ax
 
 
-<<<<<<< HEAD
     def get_model_summaries(self):
         """Creates a table of summary stats describing each submodel
         """
@@ -307,12 +283,6 @@
         summary.tables.append(table)
 
         return summary
-=======
-    def summarize(self):
-        """Creates a table of summary stats describing each submodel
-        """
-        pass
->>>>>>> 8f199850
 
 
 class SurrogateRatingModel:
